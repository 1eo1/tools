# Change Log

All notable changes to this project will be documented in this file.

The format is based on [Keep a Changelog](http://keepachangelog.com/)
and this project adheres to [Semantic Versioning](http://semver.org/).

<!--## Unreleased-->
* Fixed issue with Service Worker generation in Windows environment where full paths were put into its precacheConfig instead of relative paths.
<<<<<<< HEAD
* Bundled files always use canonical platform separators in their paths now.  Previously, sometimes files would have back-slashes and sometimes forward-slashes on Windows, depending on how they arrived at the Bundler, resulting in files being treated as missing.
=======
* Bundled files always use canonical platform separators in their paths now.  Previously, files might have either back-slashes or forward-slashes on Windows, depending on how they arrived at the Bundler and this caused the Analyzer to treat files as missing when mapping them by path.
>>>>>>> e7b437db

<!-- List New Changes Here -->

## [0.9.0] - 2017-03-15

* [breaking] PolymerProject's `bundler` property is now a `bundler()` method, returning a new BuildBundler stream on each call.  This is to support parallel pipelines using bundler.

## [0.8.4] - 2017-03-04

* Build now delegates authority to the Analyzer for what urls are package external instead of local heuristics.
* Bundling now processes files coming in from streams, to support things like js-minification before bundling.

## [0.8.3] - 2017-03-03

* Dependency updates.

## [0.8.2] - 2017-02-24

* Dependency updates

## [0.8.1] - 2017-02-17

* Update the version of `polymer-bundler` to fix several bugs:
 * Fix regressions in url attribute updating (src, href, assetpath).
 * Added support for `<base>` href and target attribute emulation on bundled output.
 * Whitespace-agnostic license comment deduplication.
 * Server-side includes no longer stripped as comments.

## [0.8.0] - 2017-02-14

* `project.splitHtml()` & `project.rejoinHtml()` methods have been pulled off of `PolymerProject` so that multiple streams can split/rejoin in parallel. See [the new README section on `HTMLSplitter`](https://github.com/Polymer/polymer-build#handling-inlined-cssjs) for updated instructions on how to split/rejoin inline scripts and styles in your build stream.
* Completed the migration away from `hydrolysis` to `polymer-analyzer` and `vulcanize` to `polymer-bundler`.
* Do a better job of only listing warnings for code in the package being built.

## [0.7.1] - 2017-02-03

* Fix issue where larger projects would cause the sources stream to hang.

## [0.7.0] - 2017-01-31

* `BuildAnalyzer.sources` & `BuildAnalyzer.dependencies` are now `BuildAnalyzer.sources()` & `BuildAnalyzer.dependencies()`, respectively. This change only affects uses who are importing and/or using the `BuildAnalyzer` class directly.
* Fix issue where files were being loaded immediately, before the build stream was started.


## [0.6.0] - 2017-01-04

* Fix issue where missing source files were causing silent stream failures.
* **Interface Update!** `PolymerProject.analyzer` is no longer a required step in your build pipeline. Instead, analysis happens automatically while it fills the `project.sources()` and `project.dependencies()` streams with your project files. See [the README](/README.md) for updated examples of what build streams look like without the analyzer.
* **[`merge-stream`](https://www.npmjs.com/package/merge-stream) users:** Update to v1.0.1 or later if you are using `merge-stream` with `polymer-build`. Stream errors do not propagate properly in previous versions of the library, and your build task may silently fail as a result.
* `StreamAnalyzer` is now `BuildAnalyzer` (since it is no longer a stream). This change only affects uses who are importing and/or using `StreamAnalyzer` directly from the `polymer-build` module.
* Fix issue where behaviors were not being analyzed properly.
* Update the version of polymer-analyzer we use, fixing a number of errors.

<details>
  <summary><strong>v0.6.0 Pre-Release Changelog</strong></summary><p>

### [0.6.0-alpha.3] - 2016-12-19

* Actually update the version of polymer-analyzer we use, fixing a number of errors. (alpha.2 was accidentally a noop release).

### [0.6.0-alpha.2] - 2016-12-19

* Update the version of polymer-analyzer we use, fixing a number of errors.

### [0.6.0-alpha.1] - 2016-12-13

* **Interface Update!** `PolymerProject.analyzer` is no longer a required step in your build pipeline. Instead, analysis happens automatically while it fills the `project.sources()` and `project.dependencies()` streams with your project files. See [the README](/README.md) for updated examples of what build streams look like without the analyzer.
* **[`merge-stream`](https://www.npmjs.com/package/merge-stream) users:** Update to v1.0.1 or later if you are using `merge-stream` with `polymer-build`. Stream errors do not propagate properly in previous versions of the library, and your build task may silently fail as a result.
* `StreamAnalyzer` is now `BuildAnalyzer` (since it is no longer a stream). This change only affects uses who are importing and/or using `StreamAnalyzer` directly from the `polymer-build` module.
* Fix issue where behaviors were not being analyzed properly.

</p></details>

## [0.5.1] - 2016-12-02

* Updated polymer-analyzer to `2.0.0-alpha.18`

## [0.5.0] - 2016-11-01

* **New Analyzer!** Should fix most reported bugs that were caused by bad analysis, but may introduce new ones. Be sure to test your build after upgrading to confirm that your build is still functioning. See [`polymer-analyzer`](https://github.com/Polymer/polymer-analyzer) for more information.
  * Fixed silent failures during build analysis.
  * Added warning printing during build analysis (#54).
* Added support for relative `root` paths.
* Renamed two `AddServiceWorkerOptions` properties:
 * `serviceWorkerPath` was renamed to `path`.
 * `swConfig` was renamed to `swPrecacheConfig`.
 * Old names are deprecated, and support for them will be removed in future versions.
* polymer.json configuration now managed by [`polymer-project-config`](https://github.com/Polymer/polymer-project-config)
* Upgrade outdated dependencies:
  * `sw-precache@4.2.0` generates a new kind of service-worker that will require all users to repopulate their cache. Otherwise it continues to behave the same as before.

## [0.4.1] - 2016-08-24

### Fixed
* No longer modifies the object passed to `generateServiceWorker()` – https://github.com/Polymer/polymer-build/pull/27

## [0.4.0] - 2016-08-05

### Fixed
* Don't halt building when encountering imports of absolute URLs (i.e. https://example.com/font.css).

### Added
* Generate `.d.ts` files for typescript users.<|MERGE_RESOLUTION|>--- conflicted
+++ resolved
@@ -7,11 +7,7 @@
 
 <!--## Unreleased-->
 * Fixed issue with Service Worker generation in Windows environment where full paths were put into its precacheConfig instead of relative paths.
-<<<<<<< HEAD
-* Bundled files always use canonical platform separators in their paths now.  Previously, sometimes files would have back-slashes and sometimes forward-slashes on Windows, depending on how they arrived at the Bundler, resulting in files being treated as missing.
-=======
 * Bundled files always use canonical platform separators in their paths now.  Previously, files might have either back-slashes or forward-slashes on Windows, depending on how they arrived at the Bundler and this caused the Analyzer to treat files as missing when mapping them by path.
->>>>>>> e7b437db
 
 <!-- List New Changes Here -->
 
