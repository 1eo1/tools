--- conflicted
+++ resolved
@@ -2,12 +2,9 @@
 
 ## Unreleased
 - Fix issue where negative `extraDependencies` globs were not working.
-<<<<<<< HEAD
 - test: Add CLI option for custom wct sauce config.
+- test: Add support for WCT `config-file` option.
 - Updated Polymer 2.0 element test file template to use ES6.
-=======
-- test: Add support for WCT `config-file` option.
->>>>>>> 06b44a76
 <!-- Add new, unreleased items here. -->
 
 ## v1.3.1 [07-06-2017]
