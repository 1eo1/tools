## 6.0.0-prerelease.7 - 2017-03-15

* Fixed #505 – Work around an issue in Chrome 57 where dynamically inserted HTML Imports did not block subsequent script execution. See https://bugs.chromium.org/p/chromium/issues/detail?id=701601

## 6.0.0-prerelease.1 through 6.0.0-prerelease.6

### Breaking change

* In an effort to reduce magical behavior and make `wct` easier to understand, it no longer will automatically serve some resources from its own `npm` dependencies and some resources from the project under test. Instead, all resources are served out of the project under test. This gives the project under test control over its testing dependencies and their versions.
  * As part of this, wct will also require that the project under test have an installation of the client side web-component-tester bower package. We recommend that all projects also have a dependency on the npm web-component-tester node module, and in a future release will will require it. This is to makes results more reproducible, and ensures that they'll be protected from future breaking changes.
  * This release also unifies the behavior of `wct` and `polyserve`, so if your code works without warnings in one it should work in the other.
  * Calling `replace(...)` will use sinon to stub `document.importNode` until `teardown` is called.

### Added

* Polymer.dom.flush() call in a11ySuite to ensure lazy dom is loaded
* Added beforeEach parameter to a11ySuite
* Added first pass of _variants_. Variants different configurations of testing the same code.
  * Add support for _variant dependencies_.
    * wct already supports loading dependencies from your `bower_components` directory, mapping them to `../` in your code. You can now add variant dependency directories named like `bower_components-foo`. When these are detected, tests will then run separately for each such dependency directory, mapping `../` appropriately. See README for more details.

### Removed

* `webserver.webRunnerPath`, `webserver.webRunnerContent`, and `webserver.urlPrefix`, `webserver.staticContent` were internal properties that were exposed on the `config` object. They have been refactored and their replacement has been prefixed with an underscore to clarify that they're internal implementation details.

### Fixed
<<<<<<< HEAD
* Fixed #392
* Fixed #373 and #383 which were caused by `emitHook` not handling argumnts correctly.
=======
* Fixed #373 and #383 which were caused by `emitHook` not handling arguments correctly.
>>>>>>> f27c6e0b
* Fixed error log message for loading WCT config

## 5.0.1

* Backport of fix for #505 – Work around an issue in Chrome 57 where dynamically inserted HTML Imports did not block subsequent script execution. See https://bugs.chromium.org/p/chromium/issues/detail?id=701601

## 5.0.0
* Mocha upgraded to `v3.1.2`. This shouldn't require any new code, but make sure your tests still pass as there were some more subtle changes made to Mocha behavior for v3 (Add IE7 support, update dependencies). See https://github.com/mochajs/mocha/pull/2350 for more info.

## 4.2.2
* Update bower dependencies to match node dependencies
* Update rollup to 0.25
* Update README to point to webcomponents-lite.js

## 4.2.1
* Fix `grep` for upstream mocha bug

## 4.2.0
* Add `httpbin` functionality to check `POST` requests
  * `POST` to `/httpbin`, response will be contents of `POST`

## 4.1.0
* Add `ignoreRules` option to `a11ySuite`
    * Array of a11ySuite rules to ignore for that suite
    * Example: https://github.com/PolymerElements/paper-tooltip/commit/bf22b1dfaf7f47312ddb7f5415f75ae81fa467bf

## 4.0.3
* Fix npm 3 serving for lodash and sinon

## 4.0.2
* Fix serving from `node_modules` for npm 3

## 4.0.1
* Fix Polymer 0.5 testing

## 4.0.0
* Remove `bower` as a dependency, serve testing files out of `node_modules`
* Upgrade to `wct-local` 2.0, which needs node 0.12+ for `launchpad` 0.5
* Replace esperanto with rollup for building browser bundle

# 3.x

## 3.4.0
* Integrate [test-fixture](https://github.com/PolymerElements/test-fixture)

## 3.3.0
* Add ability to cancel running tests from library

## 3.2.0
* Add accessibility testing with `a11ySuite` and
    [accessibility-developer-tools](https://github.com/GoogleChrome/accessibility-developer-tools)

## 3.1.3

* `.bowerrc` included in the package to ensure that packages don't get placed in
  unexpected locations.

## 3.1.2

* `--verbose` now includes logging from [`serve-waterfall`](https://github.com/PolymerLabs/serve-waterfall).

## 3.1.1

* WCT now depends on `wct-sauce ^1.5.0`

## 3.1.0

* WCT proper no longer periodically executes webdriver commands to ensure remote
  keepalive. Logic has moved into `wct-sauce`.

* Fix for verbose mode breaking IE10.

## 3.0.7

* Mixing TDD & BDD Mocha interfaces is now an error.

* Calls to `console.error` now generate an error.

* Errors that occur during WCT's initialization are more reliably reported.

* WCT now treats dependencies installed into `bower_components/` as if they are
  siblings of the current repo (much like polyserve).

* Browser libraries are no longer bundled with WCT.

  * They are now bower-managed, and by default installed to `bower_components/`
    within `web-component-tester`.

  * The libraries loaded can be configured via `WCT = {environmentScripts: []}`.

  * Massive overhaul of `browser.js` to support this & `environment.js` no
    longer exists.

* Support for newer versions of webcomponents.js (also Polymer 0.8).

* Mocha configuration can be specified by the `mochaOptions` key in client
  options (i.e. `<script>WCT = {mochaOptions: {}};</script>`).

* Browser options can be specified in `wct.conf.js` via the `clientOptions` key.

* WCT now always generates an index when run via the command line.

* `wct.conf.json` can be used as an alternative to `wct.conf.js`.

## 3.0.0-3.0.6

Yanked. See `3.0.7` for rolled up notes.


# 2.x

There were changes made, and @nevir failed to annotate them. What a slacker.


# 1.x

What are you, an archaeologist?<|MERGE_RESOLUTION|>--- conflicted
+++ resolved
@@ -24,12 +24,9 @@
 * `webserver.webRunnerPath`, `webserver.webRunnerContent`, and `webserver.urlPrefix`, `webserver.staticContent` were internal properties that were exposed on the `config` object. They have been refactored and their replacement has been prefixed with an underscore to clarify that they're internal implementation details.
 
 ### Fixed
-<<<<<<< HEAD
+
 * Fixed #392
-* Fixed #373 and #383 which were caused by `emitHook` not handling argumnts correctly.
-=======
 * Fixed #373 and #383 which were caused by `emitHook` not handling arguments correctly.
->>>>>>> f27c6e0b
 * Fixed error log message for loading WCT config
 
 ## 5.0.1
