/**
 * @license
 * Copyright (c) 2015 The Polymer Project Authors. All rights reserved.
 * This code may only be used under the BSD style license found at http://polymer.github.io/LICENSE.txt
 * The complete set of authors may be found at http://polymer.github.io/AUTHORS.txt
 * The complete set of contributors may be found at http://polymer.github.io/CONTRIBUTORS.txt
 * Code distributed by Google as part of the polymer project is also
 * subject to an additional IP rights grant found at http://polymer.github.io/PATENTS.txt
 */

'use strict';

const express = require('express');
const fs = require('fs');
const path = require('path');
const parseUrl = require('url').parse;
const send = require('send');
const bowerConfig = require('./bower_config');

/**
 * Make a polyserve express app.
 * @param  {Object} options
 * @param  {string} options.componentDir The directory to serve components from.
 * @param  {string} options.packageName A name for this polyserve package.
 * @param  {Object} options.headers An object keyed by header name containing
 *         header values.
 * @param  {string} options.root The root directory to serve a package from
 * @return {Object} An express app which can be served with `app.get`
 */
function makeApp(options) {

  let root = options.root;
  let componentDir = options.componentDir || 'bower_components';
  let packageName = options.packageName || bowerConfig(root).name
      || path.basename(process.cwd());
  let headers = options.headers || {};

  let app = express();

<<<<<<< HEAD
=======
  var app = express();
  app.get('/', function (req, res) {
    // redirect homepage to 
    res.redirect(301, '/components/' + packageName);
  });
>>>>>>> 8053e1b4
  app.get('*', function (req, res) {
    // Serve local files from . and other components from bower_components
    let url = parseUrl(req.url, true);
    let splitPath = url.pathname.split('/').slice(1);

    if (splitPath[0] === packageName) {
      if (root) {
        splitPath = [root].concat(splitPath.slice(1));
      } else {
        splitPath = splitPath.slice(1);
      }
    } else {
      splitPath = [componentDir].concat(splitPath);
    }
    let filePath = splitPath.join('/');
    console.log('filePath', filePath);

    if (headers) {
      for (let header in headers) {
        res.append(header, headers[header]);
      }
    }
    send(req, filePath).pipe(res);
  });
  app.packageName = packageName;
  return app;
}

module.exports = makeApp;<|MERGE_RESOLUTION|>--- conflicted
+++ resolved
@@ -37,14 +37,11 @@
 
   let app = express();
 
-<<<<<<< HEAD
-=======
-  var app = express();
   app.get('/', function (req, res) {
-    // redirect homepage to 
-    res.redirect(301, '/components/' + packageName);
+    // redirect homepage to
+    res.redirect(301, `/components/${packageName}/`);
   });
->>>>>>> 8053e1b4
+
   app.get('*', function (req, res) {
     // Serve local files from . and other components from bower_components
     let url = parseUrl(req.url, true);
