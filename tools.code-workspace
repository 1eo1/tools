{
	"folders": [
		{
			"path": "packages/analyzer"
		},
		{
<<<<<<< HEAD
			"path": "packages/linter"
		},
=======
			"path": "packages/cli"
    },
    {
			"path": "packages/bundler"
    },
    {
      "path": "packages/build"
		},
    {
      "path": "packages/bundler"
    },
>>>>>>> cfaa2ea9
		{
			"path": "packages/project-config"
		},
		{
			"path": "."
		}
	],
	"settings": {}
}<|MERGE_RESOLUTION|>--- conflicted
+++ resolved
@@ -3,11 +3,7 @@
 		{
 			"path": "packages/analyzer"
 		},
-		{
-<<<<<<< HEAD
-			"path": "packages/linter"
-		},
-=======
+    {
 			"path": "packages/cli"
     },
     {
@@ -16,10 +12,9 @@
     {
       "path": "packages/build"
 		},
-    {
-      "path": "packages/bundler"
-    },
->>>>>>> cfaa2ea9
+		{
+			"path": "packages/linter"
+		},
 		{
 			"path": "packages/project-config"
 		},
