{
  "extends": "../../../tsconfig-base.json",
  "compilerOptions": {
    "outDir": "./lib",
    "sourceMap": false,
    "lib": [
<<<<<<< HEAD
      "es2015",
=======
      "es2018",
>>>>>>> 219ab4f3
      "dom"
    ]
  },
  "include": [
    "src/**/*.ts"
  ],
  "exclude": [
    "node_modules"
  ]
}<|MERGE_RESOLUTION|>--- conflicted
+++ resolved
@@ -4,11 +4,7 @@
     "outDir": "./lib",
     "sourceMap": false,
     "lib": [
-<<<<<<< HEAD
-      "es2015",
-=======
       "es2018",
->>>>>>> 219ab4f3
       "dom"
     ]
   },
