--- conflicted
+++ resolved
@@ -5,7 +5,11 @@
 The format is based on [Keep a Changelog](http://keepachangelog.com/)
 and this project adheres to [Semantic Versioning](http://semver.org/).
 
-<!-- ## Unreleased -->
+## Unreleased
+* When constructing an analyzer you can provide a fileToContentType, a
+  function that can override a file's content type, to change how it
+  will be parsed and analyzed. It is a function from a fully qualified
+  url to a content type, like `text/html`.
 <!-- Add new, unreleased changes here. -->
 
 ## [3.2.3] - 2019-06-04
@@ -57,14 +61,6 @@
 ## [3.0.1] - 2018-05-11
 * Better support for handling errors early on in the analysis process (load,
   parse, scan). This should solve the vast majority of Internal Error warnings.
-<<<<<<< HEAD
-* When constructing an analyzer you can provide a fileToContentType, a
-  function that can override a file's content type, to change how it
-  will be parsed and analyzed. It is a function from a fully qualified
-  url to a content type, like `text/html`.
-<!-- Add new, unreleased changes here. -->
-=======
->>>>>>> 1cc91461
 
 ## [3.0.0] - 2018-05-08
 * `Analyzer#analyze` when called with an explicit list of files, will ignore
