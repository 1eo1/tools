--- conflicted
+++ resolved
@@ -3,13 +3,9 @@
   "packages": [
     "packages/*",
     "packages/esm-amd-loader/test",
-<<<<<<< HEAD
     "packages/wct-browser-legacy/test",
     "packages/wct-mocha/test",
     "packages/wct-sinon/test"
-=======
-    "packages/wct-browser-legacy/test"
->>>>>>> eeb30e2e
   ],
   "version": "independent",
   "command": {
